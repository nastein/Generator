--- conflicted
+++ resolved
@@ -14,13 +14,9 @@
 
   \created  May 06, 2004
 
-<<<<<<< HEAD
-\cpright  Copyright (c) 2003-2020, The GENIE Collaboration
-          For the full text of the license visit http://copyright.genie-mc.org
-=======
   \cpright  Copyright (c) 2003-2020, The GENIE Collaboration
   For the full text of the license visit http://copyright.genie-mc.org           
->>>>>>> fa3e55f1
+
 */
 //____________________________________________________________________________
 
@@ -29,192 +25,6 @@
 
 namespace genie {
 
-<<<<<<< HEAD
-const int kPdgNuE              =  12;   //
-const int kPdgAntiNuE          = -12;   //
-const int kPdgNuMu             =  14;   //
-const int kPdgAntiNuMu         = -14;   //
-const int kPdgNuTau            =  16;   //
-const int kPdgAntiNuTau        = -16;   //
-
-const int kPdgElectron         =  11;   //
-const int kPdgPositron         = -11;   //
-const int kPdgMuon             =  13;   //
-const int kPdgAntiMuon         = -13;   //
-const int kPdgTau              =  15;   //
-const int kPdgAntiTau          = -15;   //
-
-const int kPdgUQuark           =   2;   //
-const int kPdgAntiUQuark       =  -2;   //
-const int kPdgDQuark           =   1;   //
-const int kPdgAntiDQuark       =  -1;   //
-const int kPdgSQuark           =   3;   //
-const int kPdgAntiSQuark       =  -3;   //
-const int kPdgCQuark           =   4;   //
-const int kPdgAntiCQuark       =  -4;   //
-const int kPdgBQuark           =   5;   //
-const int kPdgAntiBQuark       =  -5;   //
-const int kPdgTQuark           =   6;   //
-const int kPdgAntiTQuark       =  -6;   //
-
-const int kPdgDDDiquarkS1      =  1103; // dd, spin = 1
-const int kPdgUDDiquarkS0      =  2101; // ud, spin = 0
-const int kPdgUDDiquarkS1      =  2103; // ud, spin = 1
-const int kPdgUUDiquarkS1      =  2203; // uu, spin = 1
-const int kPdgSDDiquarkS0      =  3101; // sd, spin = 0
-const int kPdgSDDiquarkS1      =  3103; // sd, spin = 1
-const int kPdgSUDiquarkS0      =  3201; // su, spin = 0
-const int kPdgSUDiquarkS1      =  3203; // su, spin = 1
-const int kPdgSSDiquarkS1      =  3303; // ss, spin = 1
-
-const int kPdgProton           =  2212; //
-const int kPdgAntiProton       = -2212; //
-const int kPdgNeutron          =  2112; //
-const int kPdgAntiNeutron      = -2112; //
-const int kPdgLambda           =  3122; // Lambda
-const int kPdgAntiLambda       = -3122; // \bar{Lambda}
-const int kPdgSigmaP           =  3222; // Sigma+
-const int kPdgSigma0           =  3212; // Sigma0
-const int kPdgSigmaM           =  3112; // Sigma-
-const int kPdgAntiSigmaP       = -3222; // \bar{Sigma+}
-const int kPdgAntiSigma0       = -3212; // \bar{Sigma0}
-const int kPdgAntiSigmaM       = -3112; // \bar{Sigma-}
-const int kPdgXi0              =  3322; // Xi0
-const int kPdgXiM              =  3312; // Xi-
-const int kPdgAntiXi0          = -3322; // \bar{Xi0}
-const int kPdgAntiXiP          = -3312; // \bar{Xi+}
-const int kPdgOmegaM           =  3334; // Omega-
-const int kPdgAntiOmegaP       = -3334; // \bar{Omega+}
-const int kPdgLambdaPc         =  4122; // Lambda+_{c}
-const int kPdgSigma0c          =  4112; // Sigma0_{c}
-const int kPdgSigmaPc          =  4212; // Sigma+_{c}
-const int kPdgSigmaPPc         =  4222; // Sigma++_{c}
-
-const int kPdgP33m1232_DeltaM  =  1114; // P33(1232) Delta-
-const int kPdgP33m1232_Delta0  =  2114; // P33(1232) Delta0
-const int kPdgP33m1232_DeltaP  =  2214; // P33(1232) Delta+
-const int kPdgP33m1232_DeltaPP =  2224; // P33(1232) Delta++
-const int kPdgS11m1535_N0      = 22112; // S11(1535) N0
-const int kPdgS11m1535_NP      = 22212; // S11(1535) N+
-const int kPdgD13m1520_N0      =  1214; // D13(1520) N0
-const int kPdgD13m1520_NP      =  2124; // D13(1520) N+
-const int kPdgS11m1650_N0      = 32112; // S11(1650) N0
-const int kPdgS11m1650_NP      = 32212; // S11(1650) N+
-const int kPdgD13m1700_N0      = 21214; // D13(1700) N0
-const int kPdgD13m1700_NP      = 22124; // D13(1700) N+
-const int kPdgD15m1675_N0      =  2116; // D15(1675) N0
-const int kPdgD15m1675_NP      =  2216; // D15(1675) N+
-const int kPdgS31m1620_DeltaM  =  1112; // S31(1620) Delta-
-const int kPdgS31m1620_Delta0  =  1212; // S31(1620) Delta0
-const int kPdgS31m1620_DeltaP  =  2122; // S31(1620) Delta+
-const int kPdgS31m1620_DeltaPP =  2222; // S31(1620) Delta++
-const int kPdgP33m1600_DeltaM  = 31114; // P33(1600) Delta-
-const int kPdgP33m1600_Delta0  = 32114; // P33(1600) Delta0
-const int kPdgP33m1600_DeltaP  = 32214; // P33(1600) Delta+
-const int kPdgP33m1600_DeltaPP = 32224; // P33(1600) Delta++
-const int kPdgD33m1700_DeltaM  = 11114; // D33(1700) Delta-
-const int kPdgD33m1700_Delta0  = 12114; // D33(1700) Delta0
-const int kPdgD33m1700_DeltaP  = 12214; // D33(1700) Delta+
-const int kPdgD33m1700_DeltaPP = 12224; // D33(1700) Delta++
-const int kPdgP11m1440_N0      = 12112; // P11(1440) N0
-const int kPdgP11m1440_NP      = 12212; // P11(1440) N+
-const int kPdgP13m1720_N0      = 31214; // P13(1720) N0
-const int kPdgP13m1720_NP      = 32124; // P13(1720) N+
-const int kPdgF15m1680_N0      = 12116; // F15(1680) N0
-const int kPdgF15m1680_NP      = 12216; // F15(1680) N+
-const int kPdgP31m1910_DeltaM  = 21112; // P31(1910) Delta-
-const int kPdgP31m1910_Delta0  = 21212; // P31(1910) Delta0
-const int kPdgP31m1910_DeltaP  = 22122; // P31(1910) Delta+
-const int kPdgP31m1910_DeltaPP = 22222; // P31(1910) Delta++
-const int kPdgP33m1920_DeltaM  = 21114; // P33(1920) Delta-
-const int kPdgP33m1920_Delta0  = 22114; // P33(1920) Delta0
-const int kPdgP33m1920_DeltaP  = 22214; // P33(1920) Delta+
-const int kPdgP33m1920_DeltaPP = 22224; // P33(1920) Delta++
-const int kPdgF35m1905_DeltaM  =  1116; // F35(1905) Delta-
-const int kPdgF35m1905_Delta0  =  1216; // F35(1905) Delta0
-const int kPdgF35m1905_DeltaP  =  2126; // F35(1905) Delta+
-const int kPdgF35m1905_DeltaPP =  2226; // F35(1905) Delta++
-const int kPdgF37m1950_DeltaM  =  1118; // F37(1950) Delta-
-const int kPdgF37m1950_Delta0  =  2118; // F37(1950) Delta0
-const int kPdgF37m1950_DeltaP  =  2218; // F37(1950) Delta+
-const int kPdgF37m1950_DeltaPP =  2228; // F37(1950) Delta++
-const int kPdgP11m1710_N0      = 42112; // P11(1710) N0
-const int kPdgP11m1710_NP      = 42212; // P11(1710) N+
-
-const int kPdgPiP              =   211; // pi+
-const int kPdgPiM              =  -211; // pi-
-const int kPdgPi0              =   111; // pi0
-const int kPdgEta              =   221; // eta
-const int kPdgEtaPrm           =   331; // eta' (prime)
-const int kPdgEtac             =   441; // eta_{c}
-const int kPdgEtab             =   551; // eta_{b}
-const int kPdgRhoP             =   213; // rho+
-const int kPdgRhoM             =  -213; // rho-
-const int kPdgRho0             =   113; // rho0
-const int kPdgomega            =   223; // omega (the meson, not Omega the baryon)
-const int kPdgPhi              =   333; // phi
-const int kPdgJpsi             =   443; // J/psi
-const int kPdgY                =   553; // Y
-const int kPdgKP               =   321; // K+
-const int kPdgKM               =  -321; // K-
-const int kPdgK0               =   311; // K0
-const int kPdgAntiK0           =  -311; // \bar{K0}
-const int kPdgK0L              =   130; // K0_{long}
-const int kPdgK0S              =   310; // K0_{short}
-const int kPdgKStarP           =   323; // Kstar+(892)
-const int kPdgKStarM           =  -323; // Kstar-(892)
-const int kPdgKStar0           =   313; // Kstar0(892)
-const int kPdgDP               =   411; // D+
-const int kPdgDM               =  -411; // D-
-const int kPdgD0               =   421; // D0
-const int kPdgAntiD0           =  -421; // \bar{D0}
-const int kPdgDPs              =   431; // D+_{s}
-const int kPdgDMs              =  -431; // D-_{s}
-
-const int kPdgGluon            =    21; // gluon
-const int kPdgGamma            =    22; // photon
-const int kPdgZ0               =    23; // Z
-const int kPdgWP               =    24; // W+
-const int kPdgWM               =   -24; // W-
-
-//
-// Note: PDG codes for nuclear targets can be computed using pdg::IonPdgCode(A,Z)
-// PDG2006 convention: 10LZZZAAAI
-// Define names for some commonly used nuclear PDG codes:
-//
-const int kPdgTgtFreeP     = 1000010010;
-const int kPdgTgtFreeN     = 1000000010;
-const int kPdgTgtDeuterium = 1000010020;
-const int kPdgTgtC12       = 1000060120;
-const int kPdgTgtO16       = 1000080160;
-const int kPdgTgtCa40      = 1000200400;
-const int kPdgTgtFe56      = 1000260560;
-
-//
-// PDG codes for GENIE special particles
-//
-const int kPdgHadronicSyst    =  2000000001; // DIS hadronic system before hadronization
-const int kPdgHadronicBlob    =  2000000002; // Unmodelled fraction of the hadronic system
-const int kPdgBindino         =  2000000101; // Binding energy subtracted from f/s nucleons
-const int kPdgCoulobtron      =  2000000102; // Coulomb energy subtracted from f/s leptons
-const int kPdgClusterNN       =  2000000200; // A nn cluster within a nucleus
-const int kPdgClusterNP       =  2000000201; // A np cluster within a nucleus
-const int kPdgClusterPP       =  2000000202; // A pp cluster within a nucleus
-const int kPdgCompNuclCluster =  2000000300; // Nucleon cluster before phase decay
-const int kPdgDarkMatter      =  2000010000; // Dark matter particle for GENIE Boosted Dark Matter mode
-const int kPdgAntiDarkMatter  = -2000010000; // Dark matter particle for GENIE Boosted Dark Matter mode
-const int kPdgMediator        =  2000010001; // Mediator particle for GENIE Boosted Dark Matter mode
-const int kPdgNHL             =  2000020000; // Neutral Heavy Lepton PDG code
-const int kPdgDarkNeutrino    =  2000030000; // Dark matter particle for GENIE Dark Neutrino mode
-const int kPdgAntiDarkNeutrino= -2000030000; // Dark matter particle for GENIE Dark Neutrino mode
-const int kPdgDNuMediator     =  2000030001; // Mediator particle for GENIE Dark Neutrino mode
-//
-// PDG codes for special particles used by external generators interfaced with GENIE
-//
-const int kPdgCluster      = 91; // PYTHIA cluster pseudo-particle
-const int kPdgString       = 92; // PYTHIA string pseudo-particle
-const int kPdgIndep        = 93; // PYTHIA independent fragmentation pseudo-particle
-=======
   const int kPdgNuE              =  12;   //
   const int kPdgAntiNuE          = -12;   //
   const int kPdgNuMu             =  14;   //
@@ -409,14 +219,16 @@
   const int kPdgAntiDarkMatter  = -2000010000; // Dark matter particle for GENIE Boosted Dark Matter mode
   const int kPdgMediator        =  2000010001; // Mediator particle for GENIE Boosted Dark Matter mode
   const int kPdgNHL             =  2000020000; // Neutral Heavy Lepton PDG code
-
+  const int kPdgDarkNeutrino    =  2000030000; // Dark matter particle for GENIE Dark Neutrino mode
+  const int kPdgAntiDarkNeutrino= -2000030000; // Dark matter particle for GENIE Dark Neutrino mode
+  const int kPdgDNuMediator     =  2000030001; // Mediator particle for GENIE Dark Neutrino mode
+  
   //
   // PDG codes for special particles used by external generators interfaced with GENIE
   //
   const int kPdgCluster      = 91; // PYTHIA cluster pseudo-particle
   const int kPdgString       = 92; // PYTHIA string pseudo-particle
   const int kPdgIndep        = 93; // PYTHIA independent fragmentation pseudo-particle
->>>>>>> fa3e55f1
 
 }      // genie namespace
 
