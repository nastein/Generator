/*

 Templated functions for the Algorithm class

*/ 

template<class T>                                                                                                         
    bool genie::Algorithm::GetParam( const RgKey & key, T & p, bool is_top_call ) const {


    // loop over the local registries
    // if name found: return

    RgIMapConstIter entry ;
    
    //loop over the vector
    for ( unsigned int i = 0 ; i < fConfVect.size() ; ++i ) {

      const Registry & temp = * fConfVect[i] ;
				   
      if( temp.Exists(key) ) {
        if( temp.ItemIsLocal(key) ) {
          temp.Get(key, p );
          return  true ;
        }
      }

    } // loop over the local registries


    // if own config loop over the local algos calling for the function recursively
    // in this case is_top_call is false 

    if ( fOwnsSubstruc ) {
       
      for( AlgMapIter alg_iter = fOwnedSubAlgMp->begin(); 
        alg_iter != fOwnedSubAlgMp->end(); ++alg_iter) {

        string      alg_key = alg_iter->first;
        Algorithm * alg     = alg_iter->second;

        if(!alg) {
          LOG("Algorithm", pERROR) 
            << "Key: " << alg_key << " points to a null algorithm at local pool";
          continue; 
        }

	if ( alg->GetParam( key, p, false ) ) 
	  return true ;

      } // loop over owned algorithms

    } // if OwnSubstructure
  
    // if not onw subalgo, loop over the local registry in order to look algo and 
    // call for the same function recorsively, is_top_call false

    else {

      AlgFactory * algf = AlgFactory::Instance();
      
      // loop over the local registries
      for ( unsigned int i = 0; i < fConfVect.size() ; ++i ) {

        const Registry & temp_config = * fConfVect[i] ;
        const RgIMap & rgmap = temp_config.GetItemMap();
	
	for( RgIMapConstIter iter = rgmap.begin(); 
             iter != rgmap.end(); ++iter) {

	  RgKey reg_key = iter->first;	  
          RegistryItemI * ri = iter->second;

          if( ri->TypeInfo() == kRgAlg ) {

            LOG("Algorithm", pDEBUG) 
              << "Found sub-algorithm pointed to by " << reg_key;

            RgAlg reg_alg = temp_config.GetAlg(reg_key);
            AlgId id(reg_alg);

	    const Algorithm * temp_alg = algf -> GetAlgorithm( id ) ;
	    if ( temp_alg -> GetParam( key, p, false ) ) 
	      return true ;	    

	  }  // found an algorithm

	} // loop over the entries of the registry
 
      }    // loop over the local registries


    }   // else from own config

    // if name not found and ! is_top_call return false
    if ( ! is_top_call ) return false ;
   

    //crash because no key was found
    // and since this is a top call the key must be found
    
    LOG("Algorithm", pFATAL)
       << "*** Key: " << key
       << " does not exist in pools from algorithm : " << fID.Key() ;
    gAbortingInErr = true;
    exit(1);

    return false ;   

}

template<class T>                                                                                                         
    bool genie::Algorithm::GetParamDef( const RgKey & name, T & p, const T & def ) const {
    
    if ( GetParam( name, p, false ) ) {
    	return true ;
    }
    
    p = def ;
    return false ;
}

//add the the template specification as in Registry for RegistryItemI?

template<class T>
<<<<<<< HEAD
    bool genie::Algorithm::GetParamVect( const std::string & comm_name, std::vector<T> & v,
                                         bool is_top_call ) const {
    

    int n ;
    std::string n_name = 'N' + comm_name + 's' ; 
    		
    bool found = GetParam( n_name, n) ;
=======
  int genie::Algorithm::GetParamVect( const std::string & comm_name, std::vector<T> & v,
                                         bool is_top_call ) const {
    

    v.clear() ; 

    int n ;
    std::string n_name = Algorithm::BuildParamVectSizeKey( comm_name ) ; 
    		
    bool found = GetParam( n_name, n, is_top_call ) ;

    if ( ! found ) return 0  ;
>>>>>>> 10252716

    v.resize( n ) ;

    for ( int i = 0; i < n; ++i ) {
<<<<<<< HEAD
  	std::stringstream name;
  	name << comm_name << '-' << i ;

  	found = found && GetParam( name.str(), v[i], is_top_call ) ; 

    }
   
    return found ;    		            
=======
  	RgKey temp_key = Algorithm::BuildParamVectKey( comm_name, i ) ; 
  	found = GetParam( temp_key, v[i], is_top_call ) ; 
    }

    return v.size() ;    		            
>>>>>>> 10252716
  
}

 <|MERGE_RESOLUTION|>--- conflicted
+++ resolved
@@ -123,16 +123,6 @@
 //add the the template specification as in Registry for RegistryItemI?
 
 template<class T>
-<<<<<<< HEAD
-    bool genie::Algorithm::GetParamVect( const std::string & comm_name, std::vector<T> & v,
-                                         bool is_top_call ) const {
-    
-
-    int n ;
-    std::string n_name = 'N' + comm_name + 's' ; 
-    		
-    bool found = GetParam( n_name, n) ;
-=======
   int genie::Algorithm::GetParamVect( const std::string & comm_name, std::vector<T> & v,
                                          bool is_top_call ) const {
     
@@ -145,28 +135,15 @@
     bool found = GetParam( n_name, n, is_top_call ) ;
 
     if ( ! found ) return 0  ;
->>>>>>> 10252716
 
     v.resize( n ) ;
 
     for ( int i = 0; i < n; ++i ) {
-<<<<<<< HEAD
-  	std::stringstream name;
-  	name << comm_name << '-' << i ;
-
-  	found = found && GetParam( name.str(), v[i], is_top_call ) ; 
-
-    }
-   
-    return found ;    		            
-=======
   	RgKey temp_key = Algorithm::BuildParamVectKey( comm_name, i ) ; 
   	found = GetParam( temp_key, v[i], is_top_call ) ; 
     }
 
     return v.size() ;    		            
->>>>>>> 10252716
-  
 }
 
  